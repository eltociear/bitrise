--- conflicted
+++ resolved
@@ -9,13 +9,8 @@
 		},
 		{
 			"ImportPath": "github.com/bitrise-io/envman/models",
-<<<<<<< HEAD
-			"Comment": "0.9.3-4-g1bb542d",
-			"Rev": "1bb542ddfc28409cdf324911b11993fcbbfbc607"
-=======
 			"Comment": "0.9.2-12-gd1d00f5",
 			"Rev": "d1d00f554a7db98b3ab5835b0e99a4d2e7943eea"
->>>>>>> b2b3c48b
 		},
 		{
 			"ImportPath": "github.com/bitrise-io/go-pathutil/pathutil",
@@ -28,13 +23,8 @@
 		},
 		{
 			"ImportPath": "github.com/bitrise-io/stepman/models",
-<<<<<<< HEAD
-			"Comment": "0.9.7-13-g5df7155",
-			"Rev": "5df7155ad1a5ca88be2a16c416e0bbaab5e44472"
-=======
 			"Comment": "0.9.7-8-gdad904c",
 			"Rev": "dad904caf8973389538bd9c1a2f53de1b6ebbbcb"
->>>>>>> b2b3c48b
 		},
 		{
 			"ImportPath": "github.com/codegangsta/cli",
