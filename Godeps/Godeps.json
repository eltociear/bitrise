--- conflicted
+++ resolved
@@ -23,13 +23,8 @@
 		},
 		{
 			"ImportPath": "github.com/bitrise-io/stepman/models",
-<<<<<<< HEAD
-			"Comment": "0.9.7-45-g37234b7",
-			"Rev": "37234b740470cad99433c07e54c4fb22faa395ab"
-=======
-			"Comment": "0.9.7-41-gc3dd038",
-			"Rev": "c3dd038d9b7edbeb69c7b08be928410a88838502"
->>>>>>> 576d0954
+			"Comment": "0.9.7-46-ge226718",
+			"Rev": "e226718747d940c9285875d9cd5e562a7cc251b7"
 		},
 		{
 			"ImportPath": "github.com/codegangsta/cli",
