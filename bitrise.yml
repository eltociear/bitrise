--- conflicted
+++ resolved
@@ -19,7 +19,6 @@
         inputs:
         - content: go test -p 1 $BITRISE_GO_PACKAGES
 
-<<<<<<< HEAD
   kotlin_test:
     title: Runs test on kotlin compatibility
     steps:
@@ -28,14 +27,13 @@
             - repository_url: https://github.com/sujitpoudel/bitrise-step-kotlin-clone.git
             - clone_destination: $HOME/Documents/tmp/clone_step/3
             - checkout_branch: master
-=======
+
   test:
     title: Runs tests
     after_run:
     - check
     - integration-test
 
->>>>>>> 3469eb0a
   integration-test:
     title: Runs integration tests
     steps:
