--- conflicted
+++ resolved
@@ -213,7 +213,6 @@
 	return nil
 }
 
-<<<<<<< HEAD
 func registerRunFailed(err error) {
 	endTime := time.Now()
 	runTime = endTime.Sub(startTime)
@@ -234,13 +233,13 @@
 	log.Info("FINISHED but a couple of steps failed - Ouch")
 	log.Info("Total run time: " + runTime.String())
 	os.Exit(1)
-=======
+}
+
 func printFailedSteps() {
 	log.Infof("%d step(s) failed:", len(failedSteps))
 	for _, failedStep := range failedSteps {
 		log.Infof("Step: (%s) error: (%v)", failedStep.StepName, failedStep.Error)
 	}
->>>>>>> b9d861ae
 }
 
 func doRun(c *cli.Context) {
@@ -360,12 +359,7 @@
 
 	log.Infoln("")
 	if len(failedSteps) > 0 {
-<<<<<<< HEAD
 		registerRunSuccessWithFailedSteps()
-=======
-		printFailedSteps()
-		log.Info("FINISHED but a couple of steps failed - Ouch")
->>>>>>> b9d861ae
 	} else {
 		registerRunSuccess()
 	}
