--- conflicted
+++ resolved
@@ -45,11 +45,8 @@
                 #!/bin/bash
                 set -v
                 echo 'This is a before workflow'
-<<<<<<< HEAD
                 echo "MY_TEST_ENV: ${MY_TEST_ENV}"
                 exit 1
-=======
->>>>>>> cc9030a9
 
   before2:
     envs: []
