package bitrise

import (
	"os"
	"os/exec"
	"strings"
)

<<<<<<< HEAD
// Stepman
func RunStepmanSetup(collection string) error {
	args := []string{"-d", "true", "-c", collection, "setup"}
	return RunCommand("stepman", args...)
}

func RunStepmanActivate(collection, stepId, stepVersion, dir string) error {
	args := []string{"-d", "true", "-c", collection, "activate", "-i", stepId, "-v", stepVersion, "-p", dir}
=======
// ------------------
// --- Stepman

// RunStepmanSetup ...
func RunStepmanSetup() error {
	return RunCommand("stepman", "setup")
}

// RunStepmanActivate ...
func RunStepmanActivate(stepID, stepVersion, dir string) error {
	args := []string{"activate", "-i", stepID, "-v", stepVersion, "-p", dir}
>>>>>>> d98f515b
	return RunCommand("stepman", args...)
}

// ------------------
// --- Envman

// RunEnvmanInit ...
func RunEnvmanInit() error {
	return RunCommand("envman", "init")
}

// RunPipedEnvmanAdd ...
func RunPipedEnvmanAdd(key, value string) error {
	args := []string{"add", "-k", key}
	envman := exec.Command("envman", args...)
	envman.Stdin = strings.NewReader(value)
	envman.Stdout = os.Stdout
	envman.Stderr = os.Stderr
	return envman.Run()
}

// RunEnvmanAdd ...
func RunEnvmanAdd(key, value string) error {
	args := []string{"add", "-k", key, "-v", value}
	return RunCommand("envman", args...)
}

// RunEnvmanRun ...
func RunEnvmanRun(cmd []string) error {
	args := []string{"run"}
	args = append(args, cmd...)
	return RunCommand("envman", args...)
}

// ------------------
// --- Common

// RunCommand ...
func RunCommand(name string, args ...string) error {
	cmd := exec.Command(name, args...)
	cmd.Stdin = os.Stdin
	cmd.Stdout = os.Stdout
	cmd.Stderr = os.Stderr
	return cmd.Run()
}<|MERGE_RESOLUTION|>--- conflicted
+++ resolved
@@ -6,7 +6,6 @@
 	"strings"
 )
 
-<<<<<<< HEAD
 // Stepman
 func RunStepmanSetup(collection string) error {
 	args := []string{"-d", "true", "-c", collection, "setup"}
@@ -15,19 +14,6 @@
 
 func RunStepmanActivate(collection, stepId, stepVersion, dir string) error {
 	args := []string{"-d", "true", "-c", collection, "activate", "-i", stepId, "-v", stepVersion, "-p", dir}
-=======
-// ------------------
-// --- Stepman
-
-// RunStepmanSetup ...
-func RunStepmanSetup() error {
-	return RunCommand("stepman", "setup")
-}
-
-// RunStepmanActivate ...
-func RunStepmanActivate(stepID, stepVersion, dir string) error {
-	args := []string{"activate", "-i", stepID, "-v", stepVersion, "-p", dir}
->>>>>>> d98f515b
 	return RunCommand("stepman", args...)
 }
 
